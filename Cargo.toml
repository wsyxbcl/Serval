--- conflicted
+++ resolved
@@ -14,20 +14,13 @@
 clap = { version = "4.5.4", features = ["derive"] }
 image = "0.25.1"
 indicatif = "0.17.8"
-<<<<<<< HEAD
-itertools = "0.12.1"
+itertools = "0.13.0"
 ocrs = "0.7.0"
-polars = { version = "0.39.2", features = ["lazy", "strings", "list_eval", "csv", "dtype-struct", "is_in", "dynamic_group_by", "dtype-datetime", "timezones"] }
+polars = { version = "0.40.0", features = ["lazy", "strings", "list_eval", "csv", "dtype-struct", "is_in", "dynamic_group_by", "dtype-datetime", "timezones", "polars-io"] }
 rayon = "1.10.0"
 regex = "1.10.4"
 rten = "0.9.0"
-rustyline = { version = "13.0.0", features = ["derive"] }
-=======
-itertools = "0.13.0"
-polars = { version = "0.40.0", features = ["lazy", "strings", "list_eval", "csv", "dtype-struct", "is_in", "dynamic_group_by", "dtype-datetime", "timezones", "polars-io"] }
-rayon = "1.10.0"
 rustyline = { version = "14.0.0", features = ["derive"] }
->>>>>>> dbfc836b
 walkdir = "2.5.0"
 xmp_toolkit = "1.7.3"
 
